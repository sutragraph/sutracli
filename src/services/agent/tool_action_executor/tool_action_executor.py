--- conflicted
+++ resolved
@@ -394,19 +394,6 @@
         except Exception as e:
             logger.error(f"Incremental indexing failed after write_to_file: {e}")
 
-<<<<<<< HEAD
-    def _execute_insert_content(self, action: AgentAction) -> Iterator[Dict[str, Any]]:
-        """Execute insert content tool using separate executor."""
-        yield from execute_insert_content_action(action)
-        # Trigger incremental indexing silently after content insert using shared indexer
-        try:
-            self.incremental_indexer.reindex_database(Path.cwd().name)
-            logger.debug("Incremental indexing completed after insert_content")
-        except Exception as e:
-            logger.error(f"Incremental indexing failed after insert_content: {e}")
-
-=======
->>>>>>> 25e21f6b
     def _execute_list_files(self, action: AgentAction) -> Iterator[Dict[str, Any]]:
         """Execute list files tool using separate executor."""
         yield from execute_list_files_action(action)
