"""
BAML Service

Generic service for calling BAML functions with dynamic function resolution,
provider management, and proper error handling.
"""

import time

from baml_py import ClientRegistry, Collector
from loguru import logger

from config.settings import (
    get_available_providers,
    get_baml_provider_mapping,
    get_config,
    is_provider_supported,
)
from src.utils.console import console

# Global token usage tracking across all calls
_global_token_usage = {
    "total_input_tokens": 0,
    "total_output_tokens": 0,
    "total_cached_input_tokens": 0,
    "total_calls": 0,
    "call_history": [],  # List of (call_number, function_name, input_tokens, output_tokens)
}


class BAMLService:
    """Generic service for calling BAML functions."""

    def __init__(self):
        """Initialize BAML service."""
        config_obj = get_config(force_reload=True)
        self.provider = config_obj.llm.provider.lower()

        self._validate_provider()

        # Create dynamic client registry instead of using static clients
        self.client_registry = ClientRegistry()
        self._setup_dynamic_client()

        from baml_client.sync_client import b as baml

        self.baml = baml

    def _validate_provider(self):
        """Validate that the configured provider is supported."""
        if not is_provider_supported(self.provider):
            available_providers = get_available_providers()
            raise ValueError(
                f"Provider '{self.provider}' not supported. Available providers: {available_providers}"
            )

    def _setup_dynamic_client(self):
        """Set up dynamic client based on current provider configuration."""
        config_obj = get_config()
        provider = self.provider

        # Get provider config
        provider_config = getattr(config_obj.llm, provider, None)
        if not provider_config:
            raise ValueError(f"No configuration found for provider: {provider}")

        # Get BAML provider mapping from settings
        baml_provider_mapping = get_baml_provider_mapping()
        provider_info = baml_provider_mapping.get(provider)
        if not provider_info:
            raise ValueError(f"Unsupported provider for dynamic client: {provider}")

        baml_provider = provider_info["provider"]
        client_name = provider_info["client_name"]
        options = self._build_client_options(provider, provider_config)

        # Create the dynamic client
        self.client_registry.add_llm_client(
            name=client_name, provider=baml_provider, options=options
        )

        # Set as primary client
        self.client_registry.set_primary(client_name)

        # Check Vertex AI authentication if using vertex_ai provider
        if provider == "vertex_ai":
            self._check_vertex_ai_auth()

    def _build_client_options(self, provider: str, provider_config):
        """Build client options for the given provider."""
        options = {}

        if provider == "aws_bedrock":
            options.update(
                {
                    "access_key_id": provider_config.access_key_id,
                    "secret_access_key": provider_config.secret_access_key,
                    "model": provider_config.model_id,
                    "region": provider_config.region,
                    "inference_configuration": {
                        "temperature": 0.1,
                        "max_tokens": int(provider_config.max_tokens),
                    },
                    "allowed_role_metadata": ["system", "user", "cache_control"],
                }
            )

        elif provider == "anthropic":
            options.update(
                {
                    "api_key": provider_config.api_key,
                    "model": provider_config.model_id,
                    "temperature": 0.1,
                    "max_tokens": int(provider_config.max_tokens),
                    "allowed_role_metadata": ["system", "user", "cache_control"],
                    "headers": {"anthropic-beta": "prompt-caching-2024-07-31"},
                }
            )

        elif provider == "openai":
            options.update(
                {
                    "api_key": provider_config.api_key,
                    "model": provider_config.model_id,
                    "temperature": 0.1,
                    "max_tokens": int(provider_config.max_tokens),
                    "allowed_roles": ["system", "user"],
                }
            )

        elif provider == "google_ai":
            options.update(
                {
                    "api_key": provider_config.api_key,
                    "model": provider_config.model_id,
                    "allowed_roles": ["system", "user"],
                    "generationConfig": {
                        "maxOutputTokens": int(provider_config.max_tokens),
                        "temperature": 0.1,
                    },
                }
            )
            if hasattr(provider_config, "base_url") and provider_config.base_url:
                options["base_url"] = provider_config.base_url

        elif provider == "vertex_ai":
            options.update(
                {
                    "model": provider_config.model_id,
                    "location": provider_config.location,
                    "allowed_roles": ["system", "user"],
                    "generationConfig": {
                        "maxOutputTokens": int(provider_config.max_tokens),
                        "temperature": 0.1,
                    },
                }
            )

        elif provider == "azure_openai":
            options.update(
                {
                    "api_key": provider_config.api_key,
                    "base_url": provider_config.base_url,
                    "api_version": provider_config.api_version,
                    "temperature": 0.1,
                    "max_tokens": int(provider_config.max_tokens),
                    "allowed_roles": ["system", "user"],
                }
            )

        elif provider == "azure_aifoundry":
            options.update(
                {
                    "base_url": provider_config.base_url,
                    "api_key": provider_config.api_key,
                    "max_tokens": int(provider_config.max_tokens),
                    "allowed_roles": ["system", "user"],
                }
            )

        elif provider == "openrouter":
            options.update(
                {
                    "base_url": "https://openrouter.ai/api/v1",
                    "api_key": provider_config.api_key,
                    "model": provider_config.model_id,
                    "max_tokens": int(provider_config.max_tokens),
                    "allowed_roles": ["system", "user"],
                }
            )
            headers = {}
            if (
                hasattr(provider_config, "http_referer")
                and provider_config.http_referer
            ):
                headers["HTTP-Referer"] = provider_config.http_referer
            if hasattr(provider_config, "x_title") and provider_config.x_title:
                headers["X-Title"] = provider_config.x_title
            if headers:
                options["headers"] = headers

        return options

    def _check_vertex_ai_auth(self):
        """Check Vertex AI authentication."""
        try:
            from cli.setup import _check_vertex_ai_auth

            _check_vertex_ai_auth()
        except ImportError:
            # If setup module not available, skip check
            pass

    def _get_full_function_name(self, base_function_name: str) -> str:
        """Get full BAML function name with provider prefix."""
        baml_provider_mapping = get_baml_provider_mapping()
        function_prefix = baml_provider_mapping[self.provider]["client_name"]
        return f"{function_prefix}{base_function_name}"

    def _get_baml_function(self, full_function_name: str):
        """Get BAML function by name."""
        if not hasattr(self.baml, full_function_name):
            raise AttributeError(f"BAML function '{full_function_name}' not found")
        return getattr(self.baml, full_function_name)

    def call(
        self,
        function_name: str,
        max_retries: int = 9,
        retry_delay: int = 30,
        **kwargs,
    ):
        """
        Call a BAML function with retry mechanism and token tracking.

        Args:
            function_name: Base name of the function (e.g., "RoadmapAgent")
            max_retries: Maximum number of retry attempts (default: 9)
            retry_delay: Delay between retries in seconds (default: 30)
            **kwargs: Arguments to pass to the BAML function

        Raises:
            AttributeError: If the function doesn't exist
            Exception: If all retry attempts fail
        """
        # Get full function name with provider prefix
        full_function_name = self._get_full_function_name(function_name)

        # Get BAML function
        baml_function = self._get_baml_function(full_function_name)

        # Token usage tracking
        total_input_tokens = 0
        total_output_tokens = 0
        total_cached_input_tokens = 0

        for attempt in range(max_retries + 1):
            try:
                # Create BAML collector for this attempt
                collector = Collector(
                    name=f"{full_function_name}-attempt-{attempt + 1}"
                )

                # Call BAML function with collector and client registry
                response = baml_function(
                    **kwargs,
                    baml_options={
                        "collector": collector,
                        "client_registry": self.client_registry,
                    },
                )

                # Debug log raw response and user prompts if collector has the data
                try:
                    if collector.last and collector.last.calls:
                        # Add visual separator for debug section
                        logger.debug("=" * 80)

                        # Get the HTTP request body which contains the prompt
                        request_body = collector.last.calls[-1].http_request.body.json()

                        logger.debug("-" * 50)
                        logger.debug(f"📝 USER PROMPTS ({full_function_name}):")
                        logger.debug("-" * 50)

                        if "messages" in request_body:
                            # OpenAI, Anthropic, etc. format
                            messages = request_body["messages"]
                            # Filter for just user messages
                            user_messages = [
                                msg for msg in messages if msg["role"] == "user"
                            ]
                            for i, msg in enumerate(user_messages):
                                logger.debug(f"🔹 User prompt {i + 1}:")
                                logger.debug(f"   {msg['content'][0]['text']}")
                                logger.debug("")
                        elif "contents" in request_body:
                            # Google AI (Gemini) format
                            contents = request_body["contents"]
                            # Filter for just user messages
                            user_contents = [
                                content
                                for content in contents
                                if content["role"] == "user"
                            ]
                            for i, content in enumerate(user_contents):
                                logger.debug(f"🔹 User prompt {i + 1}:")
                                logger.debug(f"   {content['parts'][0]['text']}")
                                logger.debug("")
                        else:
                            # Fallback: log entire request body
                            logger.debug(f"{request_body}")
                            logger.debug("")

                        # Log raw LLM response
                        if (
                            hasattr(collector.last, "raw_llm_response")
                            and collector.last.raw_llm_response
                        ):
                            logger.debug("-" * 50)
                            logger.debug("🤖 RAW LLM RESPONSE:")
                            logger.debug("-" * 50)
                            logger.debug(f"{collector.last.raw_llm_response}")
                            logger.debug("")
                        logger.debug("=" * 80)

                except Exception as e:
                    logger.debug("=" * 80)
                    logger.debug(
                        f"❌ Could not extract raw response/prompts for {full_function_name}: {e}"
                    )
                    logger.debug("=" * 80)

                # Extract actual token usage from BAML collector
                actual_input_tokens = (
                    getattr(collector.last.usage, "input_tokens", None) or 0
                )
                actual_output_tokens = (
                    getattr(collector.last.usage, "output_tokens", None) or 0
                )
                cached_input_tokens = (
                    getattr(collector.last.usage, "cached_input_tokens", None) or 0
                )

                # Track token usage
                total_input_tokens += actual_input_tokens
                total_output_tokens += actual_output_tokens
                total_cached_input_tokens += cached_input_tokens

                # Update global token usage tracking
                _global_token_usage["total_input_tokens"] += actual_input_tokens
                _global_token_usage["total_output_tokens"] += actual_output_tokens
                _global_token_usage["total_cached_input_tokens"] += cached_input_tokens
                _global_token_usage["total_calls"] += 1

                # Get current call number
                call_number = _global_token_usage["total_calls"]

                # Add to call history
                _global_token_usage["call_history"].append(
                    (
                        call_number,
                        full_function_name,
                        actual_input_tokens,
                        actual_output_tokens,
                        cached_input_tokens,
                    )
                )

                # Log token usage for this call with call counter
                console.print()
                console.print(
                    f"🔢 Token Usage #{call_number} - "
                    f"Input: {actual_input_tokens}, Output: {actual_output_tokens}, "
                    f"Cached: {cached_input_tokens}, "
                    f"Total: {actual_input_tokens + actual_output_tokens}"
                )

                # Log cumulative token usage across all calls
                cumulative_total = (
                    _global_token_usage["total_input_tokens"]
                    + _global_token_usage["total_output_tokens"]
                )
                console.print(
                    f"📊 Cumulative Token Usage (Total {call_number} calls) - "
                    f"Input: {_global_token_usage['total_input_tokens']}, "
                    f"Output: {_global_token_usage['total_output_tokens']}, "
                    f"Cached: {_global_token_usage['total_cached_input_tokens']}, "
                    f"Total: {cumulative_total}"
                )

                return response

            except Exception as e:
                error_msg = f"Error calling BAML {full_function_name}: {str(e)}"

                logger.debug(error_msg)

                if attempt < max_retries:
<<<<<<< HEAD
=======
                    console.print()
>>>>>>> f26ad2b1
                    console.warning(
                        f"Retrying in {retry_delay} seconds... (attempt {attempt + 1}/{max_retries + 1})"
                    )
                    console.print()
                    time.sleep(retry_delay)
                    continue
                else:
                    # All retries exhausted
                    final_error_msg = f"BAML {full_function_name} failed after {max_retries + 1} attempts"
                    logger.error(final_error_msg)
                    console.error(f"{final_error_msg}")
                    raise Exception(f"{final_error_msg}. Last error: {str(e)}") from e

        # This should never be reached, but just in case
        raise Exception(
            f"Unexpected error in retry logic for BAML {full_function_name}"
        )

    def function_exists(self, function_name: str) -> bool:
        """
        Check if a BAML function exists.

        Args:
            function_name: Base name of the function

        Returns:
            True if function exists, False otherwise
        """
        try:
            full_function_name = self._get_full_function_name(function_name)
            return hasattr(self.baml, full_function_name)
        except Exception:
            return False

    def list_available_functions(self) -> list[str]:
        """
        List all available BAML functions with the current provider prefix.

        Returns:
            List of available function names (without prefix)
        """
        baml_provider_mapping = get_baml_provider_mapping()
        prefix = baml_provider_mapping[self.provider]["client_name"]
        all_functions = [attr for attr in dir(self.baml) if not attr.startswith("_")]

        # Filter functions that start with our provider prefix
        prefixed_functions = [f for f in all_functions if f.startswith(prefix)]

        # Remove the prefix to get base function names
        base_functions = [f[len(prefix) :] for f in prefixed_functions]

        return base_functions

    def get_provider_info(self) -> dict[str, str]:
        """
        Get information about the current provider configuration.

        Returns:
            Dictionary with provider information
        """
        baml_provider_mapping = get_baml_provider_mapping()
        return {
            "provider": self.provider,
            "prefix": baml_provider_mapping[self.provider]["client_name"],
            "available_providers": get_available_providers(),
        }<|MERGE_RESOLUTION|>--- conflicted
+++ resolved
@@ -397,10 +397,7 @@
                 logger.debug(error_msg)
 
                 if attempt < max_retries:
-<<<<<<< HEAD
-=======
                     console.print()
->>>>>>> f26ad2b1
                     console.warning(
                         f"Retrying in {retry_delay} seconds... (attempt {attempt + 1}/{max_retries + 1})"
                     )
