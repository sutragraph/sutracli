--- conflicted
+++ resolved
@@ -440,14 +440,7 @@
                 return
 
             # Get connection code from response data
-<<<<<<< HEAD
-            connection_code_list = response_data.get("connection_code", [])
-            if connection_code_list is None:
-                connection_code_list = []
-
-=======
             connection_code_list = response_data.get("connection_code", None) or []
->>>>>>> 6e94d7ea
             logger.debug(f"Found {len(connection_code_list)} connection code items")
 
             if connection_code_list:
