--- conflicted
+++ resolved
@@ -43,7 +43,6 @@
     {{ SystemPrompt_Phase3(system_info.home, system_info.current_dir) }}
     {{ UserPrompt_Phase3(analysis_query, memory_context) }}
   "#
-<<<<<<< HEAD
 }
 
 function GeminiImplementationDiscovery(analysis_query: string, memory_context: string, system_info: SystemInfo_CrossIndexing) -> CrossIndexingResponse {
@@ -71,6 +70,4 @@
     {{ SystemPrompt_Phase3(system_info.home, system_info.current_dir) }}
     {{ UserPrompt_Phase3(analysis_query, memory_context) }}
   "#
-=======
->>>>>>> 8e0077b5
 }